import concurrent
import hashlib
import json
import logging
import uuid
import warnings
from datetime import datetime
from typing import Any, Dict

import pytz
from pydantic import ValidationError

from mem0.configs.base import MemoryConfig, MemoryItem
from mem0.configs.prompts import get_update_memory_messages
from mem0.memory.base import MemoryBase
from mem0.memory.setup import setup_config
from mem0.memory.storage import SQLiteManager
from mem0.memory.telemetry import capture_event
from mem0.memory.utils import get_fact_retrieval_messages, parse_messages
from mem0.utils.factory import EmbedderFactory, LlmFactory, VectorStoreFactory

# Setup user config
setup_config()

logger = logging.getLogger(__name__)


class Memory(MemoryBase):
    def __init__(self, config: MemoryConfig = MemoryConfig()):
        self.config = config

        self.custom_prompt = self.config.custom_prompt
        self.embedding_model = EmbedderFactory.create(self.config.embedder.provider, self.config.embedder.config)
        self.vector_store = VectorStoreFactory.create(
            self.config.vector_store.provider, self.config.vector_store.config
        )
        self.llm = LlmFactory.create(self.config.llm.provider, self.config.llm.config)
        self.db = SQLiteManager(self.config.history_db_path)
        self.collection_name = self.config.vector_store.config.collection_name
        self.api_version = self.config.version

        self.enable_graph = False

        if self.api_version == "v1.1" and self.config.graph_store.config:
            from mem0.memory.graph_memory import MemoryGraph

            self.graph = MemoryGraph(self.config)
            self.enable_graph = True

        capture_event("mem0.init", self)

    @classmethod
    def from_config(cls, config_dict: Dict[str, Any]):
        try:
            config = MemoryConfig(**config_dict)
        except ValidationError as e:
            logger.error(f"Configuration validation error: {e}")
            raise
        return cls(config)

    # NOTE: 往记忆数据库里更新新的记忆
    def add(
        self,
        messages,
        user_id=None,
        agent_id=None,
        run_id=None,
        metadata=None,
        filters=None,
        prompt=None,
    ):
        """
        Create a new memory.

        Args:
            messages (str or List[Dict[str, str]]): Messages to store in the memory.
            user_id (str, optional): ID of the user creating the memory. Defaults to None.
            agent_id (str, optional): ID of the agent creating the memory. Defaults to None.
            run_id (str, optional): ID of the run creating the memory. Defaults to None.
            metadata (dict, optional): Metadata to store with the memory. Defaults to None.
            filters (dict, optional): Filters to apply to the search. Defaults to None.
            prompt (str, optional): Prompt to use for memory deduction. Defaults to None.

        Returns:
            dict: A dictionary containing the result of the memory addition operation.
            result: dict of affected events with each dict has the following key:
              'memories': affected memories
              'graph': affected graph memories

              'memories' and 'graph' is a dict, each with following subkeys:
                'add': added memory
                'update': updated memory
                'delete': deleted memory


        """
        if metadata is None:
            metadata = {}
<<<<<<< HEAD
        # NOTE: 调用embedding模型对需要存入记忆对内容进行向量嵌入
        embeddings = self.embedding_model.embed(data)
=======
>>>>>>> b739cbbc

        filters = filters or {}
        if user_id:
            filters["user_id"] = metadata["user_id"] = user_id
        if agent_id:
            filters["agent_id"] = metadata["agent_id"] = agent_id
        if run_id:
            filters["run_id"] = metadata["run_id"] = run_id

        if not any(key in filters for key in ("user_id", "agent_id", "run_id")):
            raise ValueError("One of the filters: user_id, agent_id or run_id is required!")

        if isinstance(messages, str):
            messages = [{"role": "user", "content": messages}]

        with concurrent.futures.ThreadPoolExecutor() as executor:
            future1 = executor.submit(self._add_to_vector_store, messages, metadata, filters)
            future2 = executor.submit(self._add_to_graph, messages, filters)

            concurrent.futures.wait([future1, future2])

            vector_store_result = future1.result()
            graph_result = future2.result()

        if self.api_version == "v1.1":
            return {
                "results": vector_store_result,
                "relations": graph_result,
            }
        else:
            warnings.warn(
                "The current add API output format is deprecated. "
                "To use the latest format, set `api_version='v1.1'`. "
                "The current format will be removed in mem0ai 1.1.0 and later versions.",
                category=DeprecationWarning,
                stacklevel=2,
            )
            return vector_store_result

<<<<<<< HEAD
        if not prompt:
            prompt = MEMORY_DEDUCTION_PROMPT.format(user_input=data, metadata=metadata)
        # NOTE: 调用大模型将需要存入记忆对内容进行重要信息对提取
        extracted_memories = self.llm.generate_response(
            messages=[
                {
                    "role": "system",
                    "content": "You are an expert at deducing facts, preferences and memories from unstructured text.",
                },
                {"role": "user", "content": prompt},
            ]
        )
        # NOTE: 从记忆库中取出与当前要存入记忆的数据相关的信息
        existing_memories = self.vector_store.search(
            query=embeddings,
            limit=5,
            filters=filters,
=======
    def _add_to_vector_store(self, messages, metadata, filters):
        parsed_messages = parse_messages(messages)

        if self.custom_prompt:
            system_prompt = self.custom_prompt
            user_prompt = f"Input: {parsed_messages}"
        else:
            system_prompt, user_prompt = get_fact_retrieval_messages(parsed_messages)

        response = self.llm.generate_response(
            messages=[
                {"role": "system", "content": system_prompt},
                {"role": "user", "content": user_prompt},
            ],
            response_format={"type": "json_object"},
>>>>>>> b739cbbc
        )

        try:
            new_retrieved_facts = json.loads(response)["facts"]
        except Exception as e:
            logging.error(f"Error in new_retrieved_facts: {e}")
            new_retrieved_facts = []

        retrieved_old_memory = []
        new_message_embeddings = {}
        for new_mem in new_retrieved_facts:
            messages_embeddings = self.embedding_model.embed(new_mem)
            new_message_embeddings[new_mem] = messages_embeddings
            existing_memories = self.vector_store.search(
                query=messages_embeddings,
                limit=5,
                filters=filters,
            )
<<<<<<< HEAD
            for mem in existing_memories
        ]
        # NOTE: 从这可以看到向量相似度检索会有哪些属性
        serialized_existing_memories = [
            item.model_dump(include={"id", "memory", "score"})
            for item in existing_memories
        ]
        logging.info(f"Total existing memories: {len(existing_memories)}")
        # NOTE: 根据检索到的相关信息和当前要存瑞记忆的信息构建一个prompt进行相关信息的更新
        # 这个相关记忆的操作涉及到增删改查，所以下面就需要绑定工具
        messages = get_update_memory_messages(
            serialized_existing_memories, extracted_memories
        )
        # Add tools for noop, add, update, delete memory.
        tools = [ADD_MEMORY_TOOL, UPDATE_MEMORY_TOOL, DELETE_MEMORY_TOOL]
        # FIX: 通过function calling获取数据库操作的功能，但是现在出现了新知识插入无法识别的问题
        response = self.llm.generate_response(messages=messages, tools=tools)
        tool_calls = response["tool_calls"]

        response = []
        if tool_calls:
            # Create a new memory
            # PERF: 可以学习一下，这里如何操作数据库
            available_functions = {
                "add_memory": self._create_memory_tool,
                "update_memory": self._update_memory_tool,
                "delete_memory": self._delete_memory_tool,
            }
            # NOTE: 真的骚呀，还能使用多个function calling
            for tool_call in tool_calls:
                function_name = tool_call["name"]
                function_to_call = available_functions[function_name]
                function_args = tool_call["arguments"]
                logging.info(
                    f"[openai_func] func: {function_name}, args: {function_args}"
                )

                # Pass metadata to the function if it requires it
                if function_name in ["add_memory", "update_memory"]:
                    function_args["metadata"] = metadata

                function_result = function_to_call(**function_args)
                # Fetch the memory_id from the response
                # NOTE: 调用数据库操作之后返回的应该是状态码
                response.append(
                    {
                        "id": function_result,
                        "event": function_name.replace("_memory", ""),
                        "data": function_args.get("data"),
                    }
                )
                capture_event(
                    "mem0.add.function_call",
                    self,
                    {"memory_id": function_result, "function_name": function_name},
                )
        capture_event("mem0.add", self)

        if self.version == "v1.1" and self.enable_graph:
            if user_id:
                self.graph.user_id = user_id
=======
            for mem in existing_memories:
                retrieved_old_memory.append({"id": mem.id, "text": mem.payload["data"]})

        logging.info(f"Total existing memories: {len(retrieved_old_memory)}")

        # mapping UUIDs with integers for handling UUID hallucinations
        temp_uuid_mapping = {}
        for idx, item in enumerate(retrieved_old_memory):
            temp_uuid_mapping[str(idx)] = item["id"]
            retrieved_old_memory[idx]["id"] = str(idx)

        function_calling_prompt = get_update_memory_messages(retrieved_old_memory, new_retrieved_facts)

        new_memories_with_actions = self.llm.generate_response(
            messages=[{"role": "user", "content": function_calling_prompt}],
            response_format={"type": "json_object"},
        )
        new_memories_with_actions = json.loads(new_memories_with_actions)

        returned_memories = []
        try:
            for resp in new_memories_with_actions["memory"]:
                logging.info(resp)
                try:
                    if resp["event"] == "ADD":
                        memory_id = self._create_memory(
                            data=resp["text"], existing_embeddings=new_message_embeddings, metadata=metadata
                        )
                        returned_memories.append(
                            {
                                "id": memory_id,
                                "memory": resp["text"],
                                "event": resp["event"],
                            }
                        )
                    elif resp["event"] == "UPDATE":
                        self._update_memory(
                            memory_id=temp_uuid_mapping[resp["id"]],
                            data=resp["text"],
                            existing_embeddings=new_message_embeddings,
                            metadata=metadata,
                        )
                        returned_memories.append(
                            {
                                "id": temp_uuid_mapping[resp["id"]],
                                "memory": resp["text"],
                                "event": resp["event"],
                                "previous_memory": resp["old_memory"],
                            }
                        )
                    elif resp["event"] == "DELETE":
                        self._delete_memory(memory_id=temp_uuid_mapping[resp["id"]])
                        returned_memories.append(
                            {
                                "id": temp_uuid_mapping[resp["id"]],
                                "memory": resp["text"],
                                "event": resp["event"],
                            }
                        )
                    elif resp["event"] == "NONE":
                        logging.info("NOOP for Memory.")
                except Exception as e:
                    logging.error(f"Error in new_memories_with_actions: {e}")
        except Exception as e:
            logging.error(f"Error in new_memories_with_actions: {e}")

        capture_event("mem0.add", self, {"version": self.api_version, "keys": list(filters.keys())})

        return returned_memories

    def _add_to_graph(self, messages, filters):
        added_entities = []
        if self.api_version == "v1.1" and self.enable_graph:
            if filters["user_id"]:
                self.graph.user_id = filters["user_id"]
            elif filters["agent_id"]:
                self.graph.agent_id = filters["agent_id"]
            elif filters["run_id"]:
                self.graph.run_id = filters["run_id"]
>>>>>>> b739cbbc
            else:
                self.graph.user_id = "USER"
            data = "\n".join([msg["content"] for msg in messages if "content" in msg and msg["role"] != "system"])
            added_entities = self.graph.add(data, filters)

        return added_entities

    def get(self, memory_id):
        """
        Retrieve a memory by ID.

        Args:
            memory_id (str): ID of the memory to retrieve.

        Returns:
            dict: Retrieved memory.
        """
        capture_event("mem0.get", self, {"memory_id": memory_id})
        memory = self.vector_store.get(vector_id=memory_id)
        if not memory:
            return None

        filters = {key: memory.payload[key] for key in ["user_id", "agent_id", "run_id"] if memory.payload.get(key)}

        # Prepare base memory item
        memory_item = MemoryItem(
            id=memory.id,
            memory=memory.payload["data"],
            hash=memory.payload.get("hash"),
            created_at=memory.payload.get("created_at"),
            updated_at=memory.payload.get("updated_at"),
        ).model_dump(exclude={"score"})

        # Add metadata if there are additional keys
        excluded_keys = {
            "user_id",
            "agent_id",
            "run_id",
            "hash",
            "data",
            "created_at",
            "updated_at",
        }
        additional_metadata = {k: v for k, v in memory.payload.items() if k not in excluded_keys}
        if additional_metadata:
            memory_item["metadata"] = additional_metadata

        result = {**memory_item, **filters}

        return result

    def get_all(self, user_id=None, agent_id=None, run_id=None, limit=100):
        """
        List all memories.

        Returns:
            list: List of all memories.
        """
        filters = {}
        if user_id:
            filters["user_id"] = user_id
        if agent_id:
            filters["agent_id"] = agent_id
        if run_id:
            filters["run_id"] = run_id

        capture_event("mem0.get_all", self, {"limit": limit, "keys": list(filters.keys())})

        with concurrent.futures.ThreadPoolExecutor() as executor:
            future_memories = executor.submit(self._get_all_from_vector_store, filters, limit)
            future_graph_entities = (
                executor.submit(self.graph.get_all, filters, limit)
                if self.api_version == "v1.1" and self.enable_graph
                else None
            )

            concurrent.futures.wait(
                [future_memories, future_graph_entities] if future_graph_entities else [future_memories]
            )

            all_memories = future_memories.result()
            graph_entities = future_graph_entities.result() if future_graph_entities else None

        if self.api_version == "v1.1":
            if self.enable_graph:
                return {"results": all_memories, "relations": graph_entities}
            else:
                return {"results": all_memories}
        else:
            warnings.warn(
                "The current get_all API output format is deprecated. "
                "To use the latest format, set `api_version='v1.1'`. "
                "The current format will be removed in mem0ai 1.1.0 and later versions.",
                category=DeprecationWarning,
                stacklevel=2,
            )
            return all_memories

    def _get_all_from_vector_store(self, filters, limit):
        memories = self.vector_store.list(filters=filters, limit=limit)

        excluded_keys = {
            "user_id",
            "agent_id",
            "run_id",
            "hash",
            "data",
            "created_at",
            "updated_at",
        }
        all_memories = [
            {
                **MemoryItem(
                    id=mem.id,
                    memory=mem.payload["data"],
                    hash=mem.payload.get("hash"),
                    created_at=mem.payload.get("created_at"),
                    updated_at=mem.payload.get("updated_at"),
                ).model_dump(exclude={"score"}),
                **{key: mem.payload[key] for key in ["user_id", "agent_id", "run_id"] if key in mem.payload},
                **(
                    {"metadata": {k: v for k, v in mem.payload.items() if k not in excluded_keys}}
                    if any(k for k in mem.payload if k not in excluded_keys)
                    else {}
                ),
            }
            for mem in memories[0]
        ]
        return all_memories

    def search(self, query, user_id=None, agent_id=None, run_id=None, limit=100, filters=None):
        """
        Search for memories.

        Args:
            query (str): Query to search for.
            user_id (str, optional): ID of the user to search for. Defaults to None.
            agent_id (str, optional): ID of the agent to search for. Defaults to None.
            run_id (str, optional): ID of the run to search for. Defaults to None.
            limit (int, optional): Limit the number of results. Defaults to 100.
            filters (dict, optional): Filters to apply to the search. Defaults to None.

        Returns:
            list: List of search results.
        """
        filters = filters or {}
        if user_id:
            filters["user_id"] = user_id
        if agent_id:
            filters["agent_id"] = agent_id
        if run_id:
            filters["run_id"] = run_id

        if not any(key in filters for key in ("user_id", "agent_id", "run_id")):
            raise ValueError("One of the filters: user_id, agent_id or run_id is required!")

        capture_event(
            "mem0.search",
            self,
            {"limit": limit, "version": self.api_version, "keys": list(filters.keys())},
        )

        with concurrent.futures.ThreadPoolExecutor() as executor:
            future_memories = executor.submit(self._search_vector_store, query, filters, limit)
            future_graph_entities = (
                executor.submit(self.graph.search, query, filters, limit)
                if self.api_version == "v1.1" and self.enable_graph
                else None
            )

            concurrent.futures.wait(
                [future_memories, future_graph_entities] if future_graph_entities else [future_memories]
            )

            original_memories = future_memories.result()
            graph_entities = future_graph_entities.result() if future_graph_entities else None

        if self.api_version == "v1.1":
            if self.enable_graph:
                return {"results": original_memories, "relations": graph_entities}
            else:
                return {"results": original_memories}
        else:
            warnings.warn(
                "The current get_all API output format is deprecated. "
                "To use the latest format, set `api_version='v1.1'`. "
                "The current format will be removed in mem0ai 1.1.0 and later versions.",
                category=DeprecationWarning,
                stacklevel=2,
            )
            return original_memories

    def _search_vector_store(self, query, filters, limit):
        embeddings = self.embedding_model.embed(query)
        memories = self.vector_store.search(query=embeddings, limit=limit, filters=filters)

        # NOTE: 从这里可以看出来，检索到的记忆还有时间信息
        excluded_keys = {"user_id", "agent_id", "run_id", "hash", "data", "created_at", "updated_at"}

        original_memories = [
            {
                **MemoryItem(
                    id=mem.id,
                    memory=mem.payload["data"],
                    hash=mem.payload.get("hash"),
                    created_at=mem.payload.get("created_at"),
                    updated_at=mem.payload.get("updated_at"),
                    score=mem.score,
                ).model_dump(),
                **{key: mem.payload[key] for key in ["user_id", "agent_id", "run_id"] if key in mem.payload},
                **(
                    {"metadata": {k: v for k, v in mem.payload.items() if k not in excluded_keys}}
                    if any(k for k in mem.payload if k not in excluded_keys)
                    else {}
                ),
            }
            for mem in memories
        ]

        return original_memories

    def update(self, memory_id, data):
        """
        Update a memory by ID.

        Args:
            memory_id (str): ID of the memory to update.
            data (dict): Data to update the memory with.

        Returns:
            dict: Updated memory.
        """
        capture_event("mem0.update", self, {"memory_id": memory_id})

        existing_embeddings = {data: self.embedding_model.embed(data)}

        self._update_memory(memory_id, data, existing_embeddings)
        return {"message": "Memory updated successfully!"}

    def delete(self, memory_id):
        """
        Delete a memory by ID.

        Args:
            memory_id (str): ID of the memory to delete.
        """
        capture_event("mem0.delete", self, {"memory_id": memory_id})
        self._delete_memory(memory_id)
        return {"message": "Memory deleted successfully!"}

    def delete_all(self, user_id=None, agent_id=None, run_id=None):
        """
        Delete all memories.

        Args:
            user_id (str, optional): ID of the user to delete memories for. Defaults to None.
            agent_id (str, optional): ID of the agent to delete memories for. Defaults to None.
            run_id (str, optional): ID of the run to delete memories for. Defaults to None.
        """
        filters = {}
        if user_id:
            filters["user_id"] = user_id
        if agent_id:
            filters["agent_id"] = agent_id
        if run_id:
            filters["run_id"] = run_id

        if not filters:
            raise ValueError(
                "At least one filter is required to delete all memories. If you want to delete all memories, use the `reset()` method."
            )

        capture_event("mem0.delete_all", self, {"keys": list(filters.keys())})
        memories = self.vector_store.list(filters=filters)[0]
        for memory in memories:
            self._delete_memory(memory.id)

        logger.info(f"Deleted {len(memories)} memories")

        if self.api_version == "v1.1" and self.enable_graph:
            self.graph.delete_all(filters)

        return {"message": "Memories deleted successfully!"}

    def history(self, memory_id):
        """
        Get the history of changes for a memory by ID.

        Args:
            memory_id (str): ID of the memory to get history for.

        Returns:
            list: List of changes for the memory.
        """
        capture_event("mem0.history", self, {"memory_id": memory_id})
        return self.db.get_history(memory_id)

<<<<<<< HEAD
    # PERF: 将信息插入到向量数据库中
    def _create_memory_tool(self, data, metadata=None):
        logging.info(f"Creating memory with {data=}")
        # NOTE: 先将数据向量化作为key
        embeddings = self.embedding_model.embed(data)
=======
    def _create_memory(self, data, existing_embeddings, metadata=None):
        logging.info(f"Creating memory with {data=}")
        if data in existing_embeddings:
            embeddings = existing_embeddings[data]
        else:
            embeddings = self.embedding_model.embed(data)
>>>>>>> b739cbbc
        memory_id = str(uuid.uuid4())
        metadata = metadata or {}
        # HACK: 使用metadata来存储原始的信息, 后续想要不对称KV也可以用这种方式
        metadata["data"] = data
        metadata["hash"] = hashlib.md5(data.encode()).hexdigest()
        metadata["created_at"] = datetime.now(pytz.timezone("US/Pacific")).isoformat()

        # NOTE: 向量数据库中使用payloads关键字来存储K对应的额外信息，如原始的数据内容
        self.vector_store.insert(
            vectors=[embeddings],
            ids=[memory_id],
            payloads=[metadata],
        )
<<<<<<< HEAD
        # NOTE: 还会使用SQL数据库去存储一条向量数据库的操作，如这儿就是增加一条数据到向量数据库
        self.db.add_history(memory_id, None, data, "ADD", created_at=metadata["created_at"])
=======
        self.db.add_history(memory_id, None, data, "ADD", created_at=metadata["created_at"])
        capture_event("mem0._create_memory", self, {"memory_id": memory_id})
>>>>>>> b739cbbc
        return memory_id

    def _update_memory(self, memory_id, data, existing_embeddings, metadata=None):
        logger.info(f"Updating memory with {data=}")

        try:
            existing_memory = self.vector_store.get(vector_id=memory_id)
        except Exception:
            raise ValueError(f"Error getting memory with ID {memory_id}. Please provide a valid 'memory_id'")
        prev_value = existing_memory.payload.get("data")

        new_metadata = metadata or {}
        new_metadata["data"] = data
        new_metadata["hash"] = hashlib.md5(data.encode()).hexdigest()
        new_metadata["created_at"] = existing_memory.payload.get("created_at")
        new_metadata["updated_at"] = datetime.now(pytz.timezone("US/Pacific")).isoformat()

        if "user_id" in existing_memory.payload:
            new_metadata["user_id"] = existing_memory.payload["user_id"]
        if "agent_id" in existing_memory.payload:
            new_metadata["agent_id"] = existing_memory.payload["agent_id"]
        if "run_id" in existing_memory.payload:
            new_metadata["run_id"] = existing_memory.payload["run_id"]

        if data in existing_embeddings:
            embeddings = existing_embeddings[data]
        else:
            embeddings = self.embedding_model.embed(data)
        self.vector_store.update(
            vector_id=memory_id,
            vector=embeddings,
            payload=new_metadata,
        )
        logger.info(f"Updating memory with ID {memory_id=} with {data=}")
        self.db.add_history(
            memory_id,
            prev_value,
            data,
            "UPDATE",
            created_at=new_metadata["created_at"],
            updated_at=new_metadata["updated_at"],
        )
        capture_event("mem0._update_memory", self, {"memory_id": memory_id})
        return memory_id

    def _delete_memory(self, memory_id):
        logging.info(f"Deleting memory with {memory_id=}")
        existing_memory = self.vector_store.get(vector_id=memory_id)
        prev_value = existing_memory.payload["data"]
        self.vector_store.delete(vector_id=memory_id)
        self.db.add_history(memory_id, prev_value, None, "DELETE", is_deleted=1)
        capture_event("mem0._delete_memory", self, {"memory_id": memory_id})
        return memory_id

    def reset(self):
        """
        Reset the memory store.
        """
        logger.warning("Resetting all memories")
        self.vector_store.delete_col()
        self.vector_store = VectorStoreFactory.create(
            self.config.vector_store.provider, self.config.vector_store.config
        )
        self.db.reset()
        capture_event("mem0.reset", self)

    def chat(self, query):
        raise NotImplementedError("Chat function not implemented yet.")<|MERGE_RESOLUTION|>--- conflicted
+++ resolved
@@ -35,6 +35,7 @@
             self.config.vector_store.provider, self.config.vector_store.config
         )
         self.llm = LlmFactory.create(self.config.llm.provider, self.config.llm.config)
+        # NOTE: 用SQLite存储的是向量数据库的操作，而不是存储记忆内容
         self.db = SQLiteManager(self.config.history_db_path)
         self.collection_name = self.config.vector_store.config.collection_name
         self.api_version = self.config.version
@@ -96,12 +97,8 @@
         """
         if metadata is None:
             metadata = {}
-<<<<<<< HEAD
-        # NOTE: 调用embedding模型对需要存入记忆对内容进行向量嵌入
-        embeddings = self.embedding_model.embed(data)
-=======
->>>>>>> b739cbbc
-
+
+        # NOTE: 从这儿看 记忆过滤器应该是能依据三个id分别进行检索的
         filters = filters or {}
         if user_id:
             filters["user_id"] = metadata["user_id"] = user_id
@@ -113,15 +110,19 @@
         if not any(key in filters for key in ("user_id", "agent_id", "run_id")):
             raise ValueError("One of the filters: user_id, agent_id or run_id is required!")
 
+        # NOTE: messages如果是字符串那就表示是用户的输入，直接封装成用户信息
         if isinstance(messages, str):
             messages = [{"role": "user", "content": messages}]
 
+        # NOTE: 使用多线程技术对信息进行处理, 新1.1版本增加了图记忆
         with concurrent.futures.ThreadPoolExecutor() as executor:
+            # NOTE: user_id, agent_id, run_id的信息存储在metadata里
             future1 = executor.submit(self._add_to_vector_store, messages, metadata, filters)
             future2 = executor.submit(self._add_to_graph, messages, filters)
 
             concurrent.futures.wait([future1, future2])
 
+            # NOTE: 向量返回的是带有memory id的list结果
             vector_store_result = future1.result()
             graph_result = future2.result()
 
@@ -140,43 +141,29 @@
             )
             return vector_store_result
 
-<<<<<<< HEAD
-        if not prompt:
-            prompt = MEMORY_DEDUCTION_PROMPT.format(user_input=data, metadata=metadata)
-        # NOTE: 调用大模型将需要存入记忆对内容进行重要信息对提取
-        extracted_memories = self.llm.generate_response(
-            messages=[
-                {
-                    "role": "system",
-                    "content": "You are an expert at deducing facts, preferences and memories from unstructured text.",
-                },
-                {"role": "user", "content": prompt},
-            ]
-        )
-        # NOTE: 从记忆库中取出与当前要存入记忆的数据相关的信息
-        existing_memories = self.vector_store.search(
-            query=embeddings,
-            limit=5,
-            filters=filters,
-=======
     def _add_to_vector_store(self, messages, metadata, filters):
+        # NOTE: 把自定形式 {role, message}转换为字符串形式
         parsed_messages = parse_messages(messages)
 
+        # NOTE: user_prompt都是 Input: role: message 的格式
         if self.custom_prompt:
             system_prompt = self.custom_prompt
             user_prompt = f"Input: {parsed_messages}"
         else:
+            # NOTE: system_prompt要求输出json格式，需要提取message里的内容，以list的方式存储
             system_prompt, user_prompt = get_fact_retrieval_messages(parsed_messages)
 
+        # NOTE: 要求大模型以json格式输出
         response = self.llm.generate_response(
             messages=[
                 {"role": "system", "content": system_prompt},
                 {"role": "user", "content": user_prompt},
             ],
             response_format={"type": "json_object"},
->>>>>>> b739cbbc
-        )
-
+        )
+
+        # NOTE: 可以发现，mem0的开发者也是不信任大模型的json输出的
+        # 大模型提取内容示例: Output: {{"facts" : ["Had a meeting with John at 3pm", "Discussed the new project"]}}
         try:
             new_retrieved_facts = json.loads(response)["facts"]
         except Exception as e:
@@ -188,74 +175,12 @@
         for new_mem in new_retrieved_facts:
             messages_embeddings = self.embedding_model.embed(new_mem)
             new_message_embeddings[new_mem] = messages_embeddings
+            # NOTE: 存储记忆的时候还会提取历史中相关的记忆信息
             existing_memories = self.vector_store.search(
                 query=messages_embeddings,
                 limit=5,
                 filters=filters,
             )
-<<<<<<< HEAD
-            for mem in existing_memories
-        ]
-        # NOTE: 从这可以看到向量相似度检索会有哪些属性
-        serialized_existing_memories = [
-            item.model_dump(include={"id", "memory", "score"})
-            for item in existing_memories
-        ]
-        logging.info(f"Total existing memories: {len(existing_memories)}")
-        # NOTE: 根据检索到的相关信息和当前要存瑞记忆的信息构建一个prompt进行相关信息的更新
-        # 这个相关记忆的操作涉及到增删改查，所以下面就需要绑定工具
-        messages = get_update_memory_messages(
-            serialized_existing_memories, extracted_memories
-        )
-        # Add tools for noop, add, update, delete memory.
-        tools = [ADD_MEMORY_TOOL, UPDATE_MEMORY_TOOL, DELETE_MEMORY_TOOL]
-        # FIX: 通过function calling获取数据库操作的功能，但是现在出现了新知识插入无法识别的问题
-        response = self.llm.generate_response(messages=messages, tools=tools)
-        tool_calls = response["tool_calls"]
-
-        response = []
-        if tool_calls:
-            # Create a new memory
-            # PERF: 可以学习一下，这里如何操作数据库
-            available_functions = {
-                "add_memory": self._create_memory_tool,
-                "update_memory": self._update_memory_tool,
-                "delete_memory": self._delete_memory_tool,
-            }
-            # NOTE: 真的骚呀，还能使用多个function calling
-            for tool_call in tool_calls:
-                function_name = tool_call["name"]
-                function_to_call = available_functions[function_name]
-                function_args = tool_call["arguments"]
-                logging.info(
-                    f"[openai_func] func: {function_name}, args: {function_args}"
-                )
-
-                # Pass metadata to the function if it requires it
-                if function_name in ["add_memory", "update_memory"]:
-                    function_args["metadata"] = metadata
-
-                function_result = function_to_call(**function_args)
-                # Fetch the memory_id from the response
-                # NOTE: 调用数据库操作之后返回的应该是状态码
-                response.append(
-                    {
-                        "id": function_result,
-                        "event": function_name.replace("_memory", ""),
-                        "data": function_args.get("data"),
-                    }
-                )
-                capture_event(
-                    "mem0.add.function_call",
-                    self,
-                    {"memory_id": function_result, "function_name": function_name},
-                )
-        capture_event("mem0.add", self)
-
-        if self.version == "v1.1" and self.enable_graph:
-            if user_id:
-                self.graph.user_id = user_id
-=======
             for mem in existing_memories:
                 retrieved_old_memory.append({"id": mem.id, "text": mem.payload["data"]})
 
@@ -267,12 +192,14 @@
             temp_uuid_mapping[str(idx)] = item["id"]
             retrieved_old_memory[idx]["id"] = str(idx)
 
+        # NOTE: 根据相关的历史信息和大模型新提取的内容判断需要执行SQL中的增删改那种操作
         function_calling_prompt = get_update_memory_messages(retrieved_old_memory, new_retrieved_facts)
 
         new_memories_with_actions = self.llm.generate_response(
             messages=[{"role": "user", "content": function_calling_prompt}],
             response_format={"type": "json_object"},
         )
+        # NOTE: 不是，这儿又不把大模型生成的json结果放到try里了，出错怎么办
         new_memories_with_actions = json.loads(new_memories_with_actions)
 
         returned_memories = []
@@ -281,6 +208,7 @@
                 logging.info(resp)
                 try:
                     if resp["event"] == "ADD":
+                        # NOTE: 增加记忆的时候，只是返回了一个uuid生成的memory_id
                         memory_id = self._create_memory(
                             data=resp["text"], existing_embeddings=new_message_embeddings, metadata=metadata
                         )
@@ -335,7 +263,6 @@
                 self.graph.agent_id = filters["agent_id"]
             elif filters["run_id"]:
                 self.graph.run_id = filters["run_id"]
->>>>>>> b739cbbc
             else:
                 self.graph.user_id = "USER"
             data = "\n".join([msg["content"] for msg in messages if "content" in msg and msg["role"] != "system"])
@@ -466,6 +393,7 @@
         ]
         return all_memories
 
+    # NOTE: 记忆的search可以是哟个user_id
     def search(self, query, user_id=None, agent_id=None, run_id=None, limit=100, filters=None):
         """
         Search for memories.
@@ -633,23 +561,17 @@
         capture_event("mem0.history", self, {"memory_id": memory_id})
         return self.db.get_history(memory_id)
 
-<<<<<<< HEAD
-    # PERF: 将信息插入到向量数据库中
-    def _create_memory_tool(self, data, metadata=None):
-        logging.info(f"Creating memory with {data=}")
-        # NOTE: 先将数据向量化作为key
-        embeddings = self.embedding_model.embed(data)
-=======
     def _create_memory(self, data, existing_embeddings, metadata=None):
+        # HACK: 这个info里的=号是个啥
         logging.info(f"Creating memory with {data=}")
         if data in existing_embeddings:
             embeddings = existing_embeddings[data]
         else:
             embeddings = self.embedding_model.embed(data)
->>>>>>> b739cbbc
+        # PERF: memory的key是通过uuid随机生成的，只作为关联记忆的作用，然后传递出去进行关联
         memory_id = str(uuid.uuid4())
         metadata = metadata or {}
-        # HACK: 使用metadata来存储原始的信息, 后续想要不对称KV也可以用这种方式
+        # PERF: 使用向量数据库的时候，使用metadata来存储原始的信息
         metadata["data"] = data
         metadata["hash"] = hashlib.md5(data.encode()).hexdigest()
         metadata["created_at"] = datetime.now(pytz.timezone("US/Pacific")).isoformat()
@@ -660,13 +582,9 @@
             ids=[memory_id],
             payloads=[metadata],
         )
-<<<<<<< HEAD
         # NOTE: 还会使用SQL数据库去存储一条向量数据库的操作，如这儿就是增加一条数据到向量数据库
         self.db.add_history(memory_id, None, data, "ADD", created_at=metadata["created_at"])
-=======
-        self.db.add_history(memory_id, None, data, "ADD", created_at=metadata["created_at"])
         capture_event("mem0._create_memory", self, {"memory_id": memory_id})
->>>>>>> b739cbbc
         return memory_id
 
     def _update_memory(self, memory_id, data, existing_embeddings, metadata=None):
