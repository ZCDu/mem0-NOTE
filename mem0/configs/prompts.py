--- conflicted
+++ resolved
@@ -11,14 +11,7 @@
 Here are the details of the task:
 """
 
-<<<<<<< HEAD
-# NOTE: 输入的metadata数据会被统合，并不会有个独立的属性
-MEMORY_DEDUCTION_PROMPT = """
-Deduce the facts, preferences, and memories from the provided text.
-Just return the facts, preferences, and memories in bullet points:
-Natural language text: {user_input}
-User/Agent details: {metadata}
-=======
+# NOTE: 默认情况下使用的system prompt
 FACT_RETRIEVAL_PROMPT = f"""You are a Personal Information Organizer, specialized in accurately storing facts, user memories, and preferences. Your primary role is to extract relevant pieces of information from conversations and organize them into distinct, manageable facts. This allows for easy retrieval and personalization in future interactions. Below are the types of information you need to focus on and the detailed instructions on how to handle the input data.
 
 Types of Information to Remember:
@@ -32,7 +25,6 @@
 7. Miscellaneous Information Management: Keep track of favorite books, movies, brands, and other miscellaneous details that the user shares.
 
 Here are some few shot examples:
->>>>>>> b739cbbc
 
 Input: Hi.
 Output: {{"facts" : []}}
