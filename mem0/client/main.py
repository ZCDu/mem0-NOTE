--- conflicted
+++ resolved
@@ -126,14 +126,10 @@
         payload = self._prepare_payload(messages, kwargs)
         response = self.client.post("/v1/memories/", json=payload)
         response.raise_for_status()
-<<<<<<< HEAD
-        # NOTE: 使用telemetry进行监控，但是这里有问题呀，所以不用了
-        capture_client_event("client.add", self)
-=======
         if "metadata" in kwargs:
             del kwargs["metadata"]
+        # NOTE: 使用telemetry进行监控，但是这里有问题呀，所以不用了
         capture_client_event("client.add", self, {"keys": list(kwargs.keys())})
->>>>>>> b739cbbc
         return response.json()
 
     @api_error_handler
@@ -334,11 +330,7 @@
     @api_error_handler
     def batch_delete(self, memories: List[Dict[str, Any]]) -> Dict[str, Any]:
         """Batch delete memories."""
-        response = self.client.request(
-            "DELETE",
-            "/v1/batch/",
-            json={"memories": memories}
-        )
+        response = self.client.request("DELETE", "/v1/batch/", json={"memories": memories})
         response.raise_for_status()
 
         capture_client_event("client.batch_delete", self)
@@ -391,7 +383,7 @@
 
         has_new = bool(self.org_id or self.project_id)
         has_old = bool(self.organization or self.project)
-        
+
         if has_new and has_old:
             raise ValueError(
                 "Please use either org_id/project_id or org_name/project_name, not both. "
@@ -425,14 +417,7 @@
         org_id: Optional[str] = None,
         project_id: Optional[str] = None,
     ):
-        self.sync_client = MemoryClient(
-            api_key, 
-            host, 
-            organization, 
-            project,
-            org_id,
-            project_id
-        )
+        self.sync_client = MemoryClient(api_key, host, organization, project, org_id, project_id)
         self.async_client = httpx.AsyncClient(
             base_url=self.sync_client.host,
             headers=self.sync_client.client.headers,
